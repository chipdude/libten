--- conflicted
+++ resolved
@@ -29,12 +29,7 @@
 public:
     socket_fd s;
 
-<<<<<<< HEAD
-    sockbase(int domain, int type, int protocol=0) throw (errno_error)
-=======
-    sockbase(int fd=-1) : s(fd) {}
     sockbase(int domain, int type, int protocol=0)
->>>>>>> 0e35d4c5
         : s(domain, type | SOCK_NONBLOCK, protocol) {}
     sockbase(int fd=-1) noexcept
         : s(fd) {}
@@ -47,55 +42,37 @@
 
     virtual ~sockbase() {}
 
-<<<<<<< HEAD
     void close() { s.close(); }
     bool valid() const { return s.valid(); }
 
     int fcntl(int cmd) { return s.fcntl(cmd); }
     int fcntl(int cmd, long arg) { return s.fcntl(cmd, arg); }
 
-    void bind(address &addr) throw (errno_error) { s.bind(addr); }
-=======
     void bind(address &addr) { s.bind(addr); }
->>>>>>> 0e35d4c5
     // use a ridiculous number, kernel will truncate to max
     void listen(int backlog=100000) { s.listen(backlog); }
     bool getpeername(address &addr) __attribute__((warn_unused_result)) {
         return s.getpeername(addr);
     }
-<<<<<<< HEAD
-    void getsockname(address &addr) throw (errno_error) {
+
+    void getsockname(address &addr) {
          s.getsockname(addr);
     }
+
     template <typename T>
-    void getsockopt(int level, int optname, T &optval, socklen_t &optlen) throw (errno_error)
-=======
-    void getsockname(address &addr) {
-        return s.getsockname(addr);
-    }
-    template <typename T> void getsockopt(int level, int optname,
-        T &optval, socklen_t &optlen)
->>>>>>> 0e35d4c5
+    void getsockopt(int level, int optname, T &optval, socklen_t &optlen)
     {
         s.getsockopt(level, optname, optval, optlen);
     }
-<<<<<<< HEAD
+
     template <typename T>
-    void setsockopt(int level, int optname, const T &optval, socklen_t optlen) throw (errno_error)
-=======
-    template <typename T> void setsockopt(int level, int optname,
-        const T &optval, socklen_t optlen)
->>>>>>> 0e35d4c5
+    void setsockopt(int level, int optname, const T &optval, socklen_t optlen)
     {
         s.setsockopt(level, optname, optval, optlen);
     }
-<<<<<<< HEAD
+
     template <typename T>
-    void setsockopt(int level, int optname, const T &optval) throw (errno_error)
-=======
-    template <typename T> void setsockopt(int level, int optname,
-        const T &optval)
->>>>>>> 0e35d4c5
+    void setsockopt(int level, int optname, const T &optval)
     {
         s.setsockopt(level, optname, optval);
     }
@@ -144,12 +121,7 @@
 //! task friendly socket wrapper
 class netsock : public sockbase {
 public:
-<<<<<<< HEAD
-    netsock(int domain, int type, int protocol=0) throw (errno_error)
-=======
-    netsock(int fd=-1) : sockbase(fd) {}
     netsock(int domain, int type, int protocol=0)
->>>>>>> 0e35d4c5
         : sockbase(domain, type, protocol) {}
     netsock(int fd=-1) noexcept
         : sockbase(fd) {}
@@ -230,11 +202,7 @@
     void serve(address &baddr, unsigned threads=1) {
         netsock s = netsock(baddr.family(), SOCK_STREAM);
         // listening sockets we do want to share across exec
-<<<<<<< HEAD
-        THROW_ON_NONZERO_ERRNO(s.fcntl(F_SETFD, s.fcntl(F_GETFD) ^ FD_CLOEXEC));
-=======
-        throw_if(s.s.fcntl(F_SETFD, s.s.fcntl(F_GETFD) ^ FD_CLOEXEC) != 0);
->>>>>>> 0e35d4c5
+        throw_if(s.fcntl(F_SETFD, s.fcntl(F_GETFD) ^ FD_CLOEXEC) != 0);
         setup_listen_socket(s);
         s.bind(baddr);
         serve(std::move(s), baddr, threads);
@@ -247,7 +215,6 @@
         LOG(INFO) << "listening for " << _protocol_name
             << " on " << baddr << " with " << threads << " threads";;
         _sock.listen();
-        //std::shared_ptr<int> shutdown_guard((int *)0x8008135, std::bind(&netsock_server::do_shutdown, this));
         auto self = shared_from_this();
         for (unsigned n=1; n<threads; ++n) {
             procspawn(std::bind(&netsock_server::do_accept_loop, self));
