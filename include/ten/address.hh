--- conflicted
+++ resolved
@@ -137,23 +137,13 @@
 
     //! wrapper around inet_ntop
     const char *ntop(char *dst, socklen_t size) const {
-<<<<<<< HEAD
         const char *p;
         switch (family()) {
         case AF_INET:  p = inet_ntop(family(), &addr.sa_in.sin_addr,   dst, size); break;
         case AF_INET6: p = inet_ntop(family(), &addr.sa_in6.sin6_addr, dst, size); break;
         default:       return nullptr;
-=======
-        const char *rvalue = NULL;
-        if (family() == AF_INET) {
-            rvalue = inet_ntop(family(), &addr.sa_in.sin_addr, dst, size);
-            throw_if(rvalue == nullptr);
-        } else if (family() == AF_INET6) {
-            rvalue = inet_ntop(family(), &addr.sa_in6.sin6_addr, dst, size);
-            throw_if(rvalue == nullptr);
->>>>>>> 0e35d4c5
         }
-        THROW_ON_NULL(p);
+        throw_if(p == nullptr);
         return p;
     }
 
