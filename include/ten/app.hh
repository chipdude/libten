--- conflicted
+++ resolved
@@ -61,11 +61,7 @@
     std::string glog_vmodule;
 
     void configure_glog(const char *name) const {
-<<<<<<< HEAD
-        kernel::set_logname(name);
-=======
-        FLAGS_logtostderr = false; // turn master switch back off (cf procmain_init)
->>>>>>> 0bf4ef64
+        FLAGS_logtostderr = false; // turn master switch back off
 
         FLAGS_minloglevel = glog_min_level;
         FLAGS_stderrthreshold = glog_stderr_level;
